"""
Main RAFT engine that orchestrates the entire process.
"""

import asyncio
import logging
import time
from pathlib import Path
from typing import Any, Dict, List, Optional, Union

from .config import RaftConfig
from .models import ProcessingResult
from .services.dataset_service import DatasetService
from .services.document_service import DocumentService
from .services.input_service import InputService
from .services.llm_service import LLMService
from .sources import SourceValidationError

logger = logging.getLogger(__name__)


class RaftEngine:
    """Main engine for RAFT dataset generation."""

    def __init__(self, config: RaftConfig):
        self.config = config
        self.llm_service = LLMService(config)
        self.document_service = DocumentService(config, self.llm_service)
        self.input_service = InputService(config, self.llm_service)
        self.dataset_service = DatasetService(config)

    async def validate_input_source(self) -> None:
        """Validate input source configuration and connectivity."""
        try:
            await self.input_service.validate_source()
            logger.info("Input source validation successful")
        except SourceValidationError as e:
            logger.error(f"Input validation failed: {e}")
            raise
        except Exception as e:
            logger.error(f"Unexpected error during input validation: {e}")
            raise

    async def get_processing_preview_async(self) -> Dict[str, Any]:
        """Get a preview of what will be processed without actually processing."""
        try:
            return await self.input_service.get_processing_preview()
        except Exception as e:
            logger.error(f"Failed to get processing preview: {e}")
            raise

    def generate_dataset(self, data_path: Optional[Path] = None, output_path: Optional[str] = None) -> Dict[str, Any]:
        """
        Main method to generate a RAFT dataset.

        Args:
            data_path: Legacy path parameter (optional, uses config if not provided)
            output_path: Path to save output dataset (uses config if not provided)

        Returns:
            Dictionary with generation statistics and metadata
        """
        # Use asyncio to run the async version
        return asyncio.run(self.generate_dataset_async(data_path, output_path))

    async def generate_dataset_async(
        self, data_path: Optional[Path] = None, output_path: Optional[str] = None
    ) -> Dict[str, Any]:
        """
        Async version of dataset generation.

        Args:
            data_path: Legacy path parameter (optional, uses config if not provided)
            output_path: Path to save output dataset (uses config if not provided)

        Returns:
            Dictionary with generation statistics and metadata
        """
        start_time = time.time()
        logger.info("Starting RAFT dataset generation")

        # Use output path from parameter or config
        if not output_path:
            output_path = self.config.output

        try:
            # Step 1: Validate input source
            logger.info("Step 1: Validating input source")
            await self.validate_input_source()

            # Step 2: Process documents into chunks
            logger.info("Step 2: Processing documents and creating chunks")
            chunks = await self.input_service.process_documents()
            logger.info(f"Created {len(chunks)} chunks from documents")

            if not chunks:
                raise ValueError("No chunks were created from the input documents")

            # Step 3: Generate QA data points
            logger.info("Step 3: Generating questions and answers")
            results = self.llm_service.process_chunks_batch(chunks)

            # Step 4: Create and save dataset
            logger.info("Step 4: Creating and saving dataset")
            dataset = self.dataset_service.create_dataset_from_results(results)
            self.dataset_service.save_dataset(dataset, output_path)

            # Calculate statistics
            end_time = time.time()
            processing_time = float(end_time - start_time)
            stats = self._calculate_stats(results, processing_time)

            logger.info(f"RAFT dataset generation completed in {processing_time:.2f}s")
            logger.info(f"Generated {stats['total_qa_points']} QA data points")

            return stats

        except Exception as e:
            logger.error(f"Error during dataset generation: {e}")
            raise

    def _calculate_stats(self, results: List[ProcessingResult], processing_time: float) -> Dict[str, Any]:
        """Calculate generation statistics."""
        successful_results = [r for r in results if r.success]
        failed_results = [r for r in results if not r.success]

        # Calculate token usage statistics
        token_usage: Dict[str, Union[int, float]] = {
            "total_tokens": sum(r.token_usage.get("total_tokens", 0) for r in successful_results),
            "prompt_tokens": sum(r.token_usage.get("prompt_tokens", 0) for r in successful_results),
            "completion_tokens": sum(r.token_usage.get("completion_tokens", 0) for r in successful_results),
        }

        # Add tokens per second if processing time is valid
        if processing_time > 0:
            token_usage["tokens_per_second"] = float(token_usage["total_tokens"]) / float(processing_time)
        else:
            token_usage["tokens_per_second"] = 0.0

        # Get rate limiting statistics from LLM service
        rate_limit_stats = self.llm_service.get_rate_limit_statistics()

        return {
            "total_qa_points": sum(len(r.qa_data_points) for r in successful_results),
            "successful_chunks": len(successful_results),
            "failed_chunks": len(failed_results),
            "total_processing_time": processing_time,
            "avg_time_per_chunk": processing_time / len(results) if results else 0,
            "token_usage": token_usage,
            "rate_limiting": rate_limit_stats,
            "input_source": self.input_service.get_source_info(),
            "config_used": {
                "doctype": self.config.doctype,
                "chunk_size": self.config.chunk_size,
                "questions_per_chunk": self.config.questions,
                "distractors": self.config.distractors,
                "chunking_strategy": self.config.chunking_strategy,
                "completion_model": self.config.completion_model,
                "embedding_model": self.config.embedding_model,
                "rate_limiting_enabled": self.config.rate_limit_enabled,
                "rate_limiting_strategy": self.config.rate_limit_strategy if self.config.rate_limit_enabled else None,
            },
        }

    def validate_inputs(self, data_path: Path) -> None:
        """
        Legacy method for validating local file inputs.
        For new input sources, use validate_inputs() without parameters.
        """
        if self.config.source_type != "local":
            # For non-local sources, use the new async validation
            asyncio.run(self.validate_input_source())
            return

        if not data_path.exists():
            raise FileNotFoundError(f"Input data path does not exist: {data_path}")

        if data_path.is_file():
            expected_extension = f".{self.config.doctype}"
            if not str(data_path).endswith(expected_extension):
                raise ValueError(
                    f"File extension does not match doctype. Expected {expected_extension}, got {data_path.suffix}"
                )

        # Validate configuration
        self.config.validate()

        logger.info("Input validation completed successfully")

    def get_processing_preview(self, data_path: Optional[Path] = None) -> Dict[str, Any]:
        safe_root = Path("/safe/root/directory")
        """
        Get a preview of what would be processed without actually processing.

        Args:
            data_path: Legacy parameter for local files (optional)
        """
        if self.config.source_type != "local":
            # For non-local sources, use the new async method
            return asyncio.run(self.get_processing_preview_async())

        # Legacy local file handling
        if data_path is None:
            config_datapath = self.config.datapath
            if config_datapath is None:
                raise ValueError("No data path specified")
            data_path = Path(config_datapath) if isinstance(config_datapath, str) else config_datapath

<<<<<<< HEAD
        normalized_path = Path(os.path.normpath(data_path))
        if not normalized_path.exists() or not str(normalized_path).startswith(str(safe_root)):
            raise FileNotFoundError(f"Invalid or unsafe input data path: {normalized_path}")
=======
        # Normalize and validate the path
        safe_root = Path("/safe/root/directory").resolve()
        normalized_path = data_path.resolve()
        if not str(normalized_path).startswith(str(safe_root)):
            raise ValueError(f"Access to path {data_path} is not allowed")

        if not normalized_path.exists():
            raise FileNotFoundError(f"Input data path does not exist: {normalized_path}")
>>>>>>> e61b6154

        preview = {
            "input_path": str(normalized_path),
            "doctype": self.config.doctype,
            "files_to_process": [],
            "estimated_chunks": 0,
            "estimated_qa_points": 0,
        }

        # Get files that would be processed
        if normalized_path.is_dir():
            files = list(normalized_path.rglob(f"**/*.{self.config.doctype}"))
        else:
            files = [normalized_path]

        preview["files_to_process"] = [str(f) for f in files]

        # Rough estimation (this could be improved with actual file analysis)
        if self.config.doctype == "api":
            # For API docs, estimate based on JSON structure
            preview["estimated_chunks"] = len(files)  # Assume one API per file
        else:
            # For text documents, rough estimate based on average file size
            total_chars = sum(f.stat().st_size for f in files if f.exists())
            # Ensure chunk_size is an integer for division
            chunk_size_int = int(self.config.chunk_size)
            # Ensure we're using integer division
            ratio = 4  # Rough char to token ratio
            if total_chars > 0 and chunk_size_int > 0:
                estimated = total_chars // (chunk_size_int * ratio)
                preview["estimated_chunks"] = max(1, estimated)
            else:
                preview["estimated_chunks"] = 1

        # Ensure questions is an integer for multiplication
        questions_int = int(self.config.questions)
        # Use a direct integer value to avoid type issues
        estimated_chunks = preview["estimated_chunks"]
        if isinstance(estimated_chunks, int):
            chunks_count = estimated_chunks
        else:
            chunks_count = int(float(str(estimated_chunks)))
        preview["estimated_qa_points"] = chunks_count * questions_int

        return preview<|MERGE_RESOLUTION|>--- conflicted
+++ resolved
@@ -206,11 +206,9 @@
                 raise ValueError("No data path specified")
             data_path = Path(config_datapath) if isinstance(config_datapath, str) else config_datapath
 
-<<<<<<< HEAD
         normalized_path = Path(os.path.normpath(data_path))
         if not normalized_path.exists() or not str(normalized_path).startswith(str(safe_root)):
             raise FileNotFoundError(f"Invalid or unsafe input data path: {normalized_path}")
-=======
         # Normalize and validate the path
         safe_root = Path("/safe/root/directory").resolve()
         normalized_path = data_path.resolve()
@@ -219,7 +217,6 @@
 
         if not normalized_path.exists():
             raise FileNotFoundError(f"Input data path does not exist: {normalized_path}")
->>>>>>> e61b6154
 
         preview = {
             "input_path": str(normalized_path),

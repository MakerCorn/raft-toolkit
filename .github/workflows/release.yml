name: Release

on:
  workflow_run:
    workflows: ["Test"]
    types:
      - completed
    branches: [ main ]
  push:
    tags:
      - 'v*'
  workflow_dispatch:

env:
  REGISTRY: ghcr.io
  IMAGE_NAME: ${{ github.repository }}

jobs:
  # Only run release if test workflow succeeded
  check-tests:
<<<<<<< HEAD
=======
    #if: ${{ github.event.workflow_run.conclusion == 'success' }}
>>>>>>> d5ec22bf
    runs-on: ubuntu-latest
    outputs:
      tests-passed: ${{ steps.check.outputs.success }}
      should-release: ${{ steps.check.outputs.should-release }}
    steps:
    - name: Check test workflow status
      id: check
      run: |
        echo "Event name: ${{ github.event_name }}"
        echo "Ref type: ${{ github.ref_type }}"
        echo "Ref: ${{ github.ref }}"
        
        # Only allow releases if:
        # 1. Tag push (assumes tests passed on main branch)
        # 2. Manual dispatch (with warning)
        # 3. Triggered by successful test workflow AND it's a workflow_run event
        if [[ "${{ github.event_name }}" == "push" && "${{ github.ref_type }}" == "tag" ]]; then
          echo "success=true" >> $GITHUB_OUTPUT
          echo "should-release=true" >> $GITHUB_OUTPUT
          echo "🏷️ Tag-triggered release - assuming tests passed on main"
        elif [[ "${{ github.event_name }}" == "workflow_dispatch" ]]; then
          echo "success=true" >> $GITHUB_OUTPUT
          echo "should-release=true" >> $GITHUB_OUTPUT
          echo "⚠️ Manual release dispatch - bypassing test requirement"
        elif [[ "${{ github.event_name }}" == "workflow_run" && "${{ github.event.workflow_run.conclusion }}" == "success" ]]; then
          echo "success=true" >> $GITHUB_OUTPUT
          echo "should-release=false" >> $GITHUB_OUTPUT
          echo "✅ Tests passed but not releasing from workflow_run (create a tag to release)"
        else
          echo "success=false" >> $GITHUB_OUTPUT
          echo "should-release=false" >> $GITHUB_OUTPUT
          echo "❌ Tests failed, cancelled, or inappropriate trigger. Skipping release."
          exit 1
        fi

  create-release:
    needs: check-tests
    if: needs.check-tests.outputs.should-release == 'true'
    runs-on: ubuntu-latest
    permissions:
      contents: write
      packages: write
    outputs:
      release-tag: ${{ steps.tag.outputs.tag }}
      release-version: ${{ steps.version.outputs.version }}
    steps:
    - name: Checkout repository
      uses: actions/checkout@v4
      with:
        fetch-depth: 0

    - name: Generate version and tag
      id: tag
      run: |
        if [[ "${{ github.ref_type }}" == "tag" ]]; then
          # Use existing tag
          TAG=${{ github.ref_name }}
          echo "tag=$TAG" >> $GITHUB_OUTPUT
          echo "Using existing tag: $TAG"
        elif [[ "${{ github.event_name }}" == "workflow_dispatch" ]]; then
          # For manual dispatch, generate new tag based on commit
          if git describe --tags --exact-match HEAD 2>/dev/null; then
            TAG=$(git describe --tags --exact-match HEAD)
            echo "tag=$TAG" >> $GITHUB_OUTPUT
            echo "Current commit already has tag: $TAG"
          else
            # Get latest tag and increment patch version
            LATEST_TAG=$(git describe --tags --abbrev=0 2>/dev/null || echo "v0.0.0")
            MAJOR=$(echo $LATEST_TAG | cut -d. -f1 | sed 's/v//')
            MINOR=$(echo $LATEST_TAG | cut -d. -f2)
            PATCH=$(echo $LATEST_TAG | cut -d. -f3)
            PATCH=$((PATCH + 1))
            TAG="v$MAJOR.$MINOR.$PATCH"
            echo "tag=$TAG" >> $GITHUB_OUTPUT
            echo "Generated new tag: $TAG"
            
            # Create and push tag
            git config user.name "GitHub Actions"
            git config user.email "actions@github.com"
            git tag $TAG
            git push origin $TAG
          fi
        else
          echo "Error: This step should only run for tag pushes or manual dispatch"
          exit 1
        fi

    - name: Extract version
      id: version
      run: |
        TAG=${{ steps.tag.outputs.tag }}
        VERSION=${TAG#v}
        echo "version=$VERSION" >> $GITHUB_OUTPUT

    - name: Update changelog for release
      id: update_changelog
      run: |
        VERSION=${{ steps.version.outputs.version }}
        TAG=${{ steps.tag.outputs.tag }}
        
        if [[ -f CHANGELOG.md ]]; then
          echo "Updating CHANGELOG.md for release $TAG"
          
          # Check if there's an [Unreleased] section to process
          if grep -q "## \[Unreleased\]" CHANGELOG.md; then
            echo "Found [Unreleased] section, converting to version $VERSION"
            
            # Replace [Unreleased] with the version and add date
            sed -i "s/## \[Unreleased\]/## [$VERSION] - $(date +%Y-%m-%d)/" CHANGELOG.md
            
            # Add a new [Unreleased] section at the top
            sed -i "/^## \[$VERSION\]/i\\## [Unreleased]\\n\\n### 🚀 Added\\n\\n### 🔧 Enhanced\\n\\n### 🐛 Fixed\\n\\n### 📦 Dependencies\\n\\n---\\n" CHANGELOG.md
          fi
          
          # Commit the changelog update
          git config user.name "GitHub Actions"
          git config user.email "actions@github.com"
          git add CHANGELOG.md
          git commit -m "chore: update changelog for release $TAG" || echo "No changelog changes to commit"
          git push origin main || echo "No changes to push"
        else
          echo "Warning: No CHANGELOG.md found"
        fi

    - name: Generate release notes
      id: changelog
      run: |
        VERSION=${{ steps.version.outputs.version }}
        
        if [[ -f CHANGELOG.md ]]; then
          echo "Extracting changelog for version $VERSION"
          
          # Extract changelog for this specific version
          # Look for the version section and extract until the next version section
          awk "/^## \[$VERSION\]/{flag=1; next} /^## \[[0-9]/{flag=0} flag && !/^---$/" CHANGELOG.md > current_changelog.md
          
          if [[ -s current_changelog.md ]]; then
            echo "✅ Found changelog for version $VERSION"
            echo "Release notes preview:"
            head -20 current_changelog.md
          else
            echo "⚠️ No specific changelog found for version $VERSION, using [Unreleased] section"
            
            # Try to extract [Unreleased] section as fallback
            awk '/^## \[Unreleased\]/{flag=1; next} /^## \[/{flag=0} flag && !/^---$/' CHANGELOG.md > current_changelog.md
            
            if [[ ! -s current_changelog.md ]]; then
              echo "📝 No changelog sections found, generating from recent commits"
              git log --pretty=format:"- %s (%h)" $(git describe --tags --abbrev=0 HEAD~1 2>/dev/null || echo "HEAD~10")..HEAD > current_changelog.md
            fi
          fi
        else
          echo "📝 No CHANGELOG.md found, generating release notes from commits"
          git log --pretty=format:"- %s (%h)" $(git describe --tags --abbrev=0 HEAD~1 2>/dev/null || echo "HEAD~10")..HEAD > current_changelog.md
        fi
        
        # Ensure we have some content
        if [[ ! -s current_changelog.md ]]; then
          echo "## What's Changed" > current_changelog.md
          echo "" >> current_changelog.md
          echo "This release includes various improvements and bug fixes." >> current_changelog.md
          echo "" >> current_changelog.md
          echo "See the full changelog at: https://github.com/${{ github.repository }}/blob/main/CHANGELOG.md" >> current_changelog.md
        fi
        
        # Add footer with additional information
        echo "" >> current_changelog.md
        echo "---" >> current_changelog.md
        echo "" >> current_changelog.md
        echo "## 📦 Installation" >> current_changelog.md
        echo "" >> current_changelog.md
        echo "### Docker" >> current_changelog.md
        echo "\`\`\`bash" >> current_changelog.md
        echo "docker pull ghcr.io/${{ github.repository }}:$VERSION-production" >> current_changelog.md
        echo "\`\`\`" >> current_changelog.md
        echo "" >> current_changelog.md
        echo "### Python Package" >> current_changelog.md
        echo "\`\`\`bash" >> current_changelog.md
        echo "pip install raft-toolkit==$VERSION" >> current_changelog.md
        echo "\`\`\`" >> current_changelog.md
        echo "" >> current_changelog.md
        echo "## 🔗 Links" >> current_changelog.md
        echo "" >> current_changelog.md
        echo "- [Documentation](https://${{ github.repository_owner }}.github.io/${{ github.event.repository.name }})" >> current_changelog.md
        echo "- [Docker Images](https://github.com/${{ github.repository }}/pkgs/container/${{ github.event.repository.name }})" >> current_changelog.md
        echo "- [Full Changelog](https://github.com/${{ github.repository }}/blob/main/CHANGELOG.md)" >> current_changelog.md

    - name: Verify tag exists
      run: |
        TAG=${{ steps.tag.outputs.tag }}
        if [[ -z "$TAG" ]]; then
          echo "Error: No tag specified"
          exit 1
        fi
        
        # For workflow_dispatch, the tag should have been created in the previous step
        # For tag push, the tag already exists
        if ! git tag -l | grep -q "^${TAG}$"; then
          echo "Error: Tag $TAG does not exist"
          git tag -l
          exit 1
        fi
        
        echo "Tag $TAG verified successfully"

    - name: Create GitHub Release
      id: create_release
      uses: softprops/action-gh-release@v1
      with:
        tag_name: ${{ steps.tag.outputs.tag }}
        name: "🚀 RAFT Toolkit ${{ steps.tag.outputs.tag }}"
        body_path: current_changelog.md
        draft: false
        prerelease: ${{ contains(steps.tag.outputs.tag, '-') || contains(steps.tag.outputs.tag, 'alpha') || contains(steps.tag.outputs.tag, 'beta') || contains(steps.tag.outputs.tag, 'rc') }}
        token: ${{ secrets.GITHUB_TOKEN }}

  build-release-images:
    needs: [check-tests, create-release]
    if: needs.check-tests.outputs.should-release == 'true'
    runs-on: ubuntu-latest
    permissions:
      contents: read
      packages: write
    strategy:
      matrix:
        target: [production, cli]
    steps:
    - name: Checkout repository
      uses: actions/checkout@v4

    - name: Set up Docker Buildx
      uses: docker/setup-buildx-action@v3

    - name: Log in to Container Registry
      uses: docker/login-action@v3
      with:
        registry: ${{ env.REGISTRY }}
        username: ${{ github.actor }}
        password: ${{ secrets.GITHUB_TOKEN }}

    - name: Extract metadata for release
      id: meta
      uses: docker/metadata-action@v5
      with:
        images: ${{ env.REGISTRY }}/${{ env.IMAGE_NAME }}
        flavor: |
          latest=auto
          suffix=-${{ matrix.target }}
        tags: |
          type=ref,event=tag
          type=semver,pattern={{version}}
          type=semver,pattern={{major}}.{{minor}}
          type=semver,pattern={{major}}
          type=raw,value=latest,enable={{is_default_branch}}

    - name: Build and push release image
      uses: docker/build-push-action@v5
      with:
        context: .
        target: ${{ matrix.target }}
        platforms: linux/amd64,linux/arm64
        push: true
        tags: ${{ steps.meta.outputs.tags }}
        labels: ${{ steps.meta.outputs.labels }}
        cache-from: type=gha
        cache-to: type=gha,mode=max
        build-args: |
          VERSION=${{ needs.create-release.outputs.release-version }}
          BUILD_DATE=$(date -u +'%Y-%m-%dT%H:%M:%SZ')
          VCS_REF=${{ github.sha }}

    - name: Generate SBOM
      if: matrix.target == 'production'
      uses: anchore/sbom-action@v0
      with:
        image: ${{ steps.meta.outputs.tags }}
        format: spdx-json
        output-file: sbom.spdx.json

    - name: Upload SBOM to release
      if: matrix.target == 'production'
      uses: softprops/action-gh-release@v1
      with:
        tag_name: ${{ needs.create-release.outputs.release-tag }}
        files: sbom.spdx.json
        token: ${{ secrets.GITHUB_TOKEN }}

  publish-packages:
    needs: [check-tests, create-release]
    if: needs.check-tests.outputs.should-release == 'true'
    runs-on: ubuntu-latest
    permissions:
      contents: read
      id-token: write
    steps:
    - name: Checkout repository
      uses: actions/checkout@v4

    - name: Set up Python
      uses: actions/setup-python@v4
      with:
        python-version: '3.11'

    - name: Install build dependencies
      run: |
        python -m pip install --upgrade pip
        pip install build twine

    - name: Update version in setup files
      run: |
        VERSION=${{ needs.create-release.outputs.release-version }}
        # Update version in setup.py or pyproject.toml if they exist
        if [[ -f setup.py ]]; then
          sed -i "s/version=['\"][^'\"]*['\"]/version='$VERSION'/g" setup.py
        fi
        if [[ -f pyproject.toml ]]; then
          sed -i "s/version = ['\"][^'\"]*['\"]/version = \"$VERSION\"/g" pyproject.toml
        fi

    - name: Build Python package
      run: python -m build

    - name: Publish to PyPI
      if: github.event_name == 'push' && startsWith(github.ref, 'refs/tags/v')
      uses: pypa/gh-action-pypi-publish@release/v1
      with:
        password: ${{ secrets.PYPI_API_TOKEN }}

    - name: Upload packages to release
      uses: softprops/action-gh-release@v1
      with:
        tag_name: ${{ needs.create-release.outputs.release-tag }}
        files: dist/*
        token: ${{ secrets.GITHUB_TOKEN }}

  update-documentation:
    needs: [check-tests, create-release, build-release-images]
    if: needs.check-tests.outputs.should-release == 'true'
    runs-on: ubuntu-latest
    permissions:
      contents: write
      pages: write
      id-token: write
    steps:
    - name: Checkout repository
      uses: actions/checkout@v4

    - name: Set up Python
      uses: actions/setup-python@v4
      with:
        python-version: '3.11'

    - name: Install documentation dependencies
      run: |
        python -m pip install --upgrade pip
        pip install mkdocs mkdocs-material mkdocs-mermaid2-plugin

    - name: Build documentation
      run: |
        # Create mkdocs.yml if it doesn't exist
        if [[ ! -f mkdocs.yml ]]; then
          cat > mkdocs.yml << EOF
        site_name: RAFT Toolkit Documentation
        site_description: Retrieval Augmentation Fine-Tuning Toolkit
        site_url: https://${{ github.repository_owner }}.github.io/${{ github.event.repository.name }}
        
        theme:
          name: material
          features:
            - navigation.tabs
            - navigation.sections
            - toc.integrate
            - navigation.top
            - search.suggest
            - search.highlight
            - content.tabs.link
            - content.code.annotation
            - content.code.copy
        
        plugins:
          - search
          - mermaid2
        
        nav:
          - Home: README.md
          - Web Interface: docs/WEB_INTERFACE.md
          - Configuration: docs/CONFIGURATION.md
          - Deployment: docs/DEPLOYMENT.md
          - Tools: tools/README.md
          - Testing: TESTING.md
          - Architecture: ARCHITECTURE.md
        EOF
        fi
        
        mkdocs build

    - name: Setup Pages
      uses: actions/configure-pages@v3

    - name: Upload to GitHub Pages
      uses: actions/upload-pages-artifact@v3
      with:
        path: site/

    - name: Deploy to GitHub Pages
      id: deployment
      uses: actions/deploy-pages@v4

  notify-completion:
    needs: [create-release, build-release-images, publish-packages, update-documentation]
    if: always() && needs.check-tests.outputs.should-release == 'true'
    runs-on: ubuntu-latest
    steps:
    - name: Generate release summary
      run: |
        echo "## 🚀 Release ${{ needs.create-release.outputs.release-tag }} Complete!" >> $GITHUB_STEP_SUMMARY
        echo "" >> $GITHUB_STEP_SUMMARY
        echo "### 📦 Artifacts Created:" >> $GITHUB_STEP_SUMMARY
        echo "- **Docker Images**: Available in GitHub Container Registry" >> $GITHUB_STEP_SUMMARY
        echo "  - \`ghcr.io/${{ github.repository }}:${{ needs.create-release.outputs.release-version }}-production\`" >> $GITHUB_STEP_SUMMARY
        echo "  - \`ghcr.io/${{ github.repository }}:${{ needs.create-release.outputs.release-version }}-cli\`" >> $GITHUB_STEP_SUMMARY
        echo "- **Python Package**: ${{ needs.publish-packages.result == 'success' && 'Published to PyPI ✅' || 'Build only 📦' }}" >> $GITHUB_STEP_SUMMARY
        echo "- **Documentation**: ${{ needs.update-documentation.result == 'success' && 'Updated on GitHub Pages ✅' || 'Update failed ❌' }}" >> $GITHUB_STEP_SUMMARY
        echo "" >> $GITHUB_STEP_SUMMARY
        echo "### 🔗 Links:" >> $GITHUB_STEP_SUMMARY
        echo "- [Release Notes](https://github.com/${{ github.repository }}/releases/tag/${{ needs.create-release.outputs.release-tag }})" >> $GITHUB_STEP_SUMMARY
        echo "- [Docker Images](https://github.com/${{ github.repository }}/pkgs/container/${{ github.event.repository.name }})" >> $GITHUB_STEP_SUMMARY
        echo "- [Documentation](https://${{ github.repository_owner }}.github.io/${{ github.event.repository.name }})" >> $GITHUB_STEP_SUMMARY

    - name: Send notification (if configured)
      if: vars.SLACK_WEBHOOK_URL != ''
      run: |
        curl -X POST -H 'Content-type: application/json' \
          --data "{\"text\":\"🚀 RAFT Toolkit ${{ needs.create-release.outputs.release-tag }} has been released!\"}" \
          ${{ vars.SLACK_WEBHOOK_URL }}<|MERGE_RESOLUTION|>--- conflicted
+++ resolved
@@ -18,10 +18,7 @@
 jobs:
   # Only run release if test workflow succeeded
   check-tests:
-<<<<<<< HEAD
-=======
-    #if: ${{ github.event.workflow_run.conclusion == 'success' }}
->>>>>>> d5ec22bf
+    if: ${{ github.event.workflow_run.conclusion == 'success' }}
     runs-on: ubuntu-latest
     outputs:
       tests-passed: ${{ steps.check.outputs.success }}
